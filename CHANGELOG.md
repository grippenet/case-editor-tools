# Changelog

<<<<<<< HEAD
## 1.6.0 - 2023-03-15

### Changed

- add the possibility to specify study rules for the event `LEAVE` which is triggered, e.g., when the user deletes the account or a single profile.
- in study rules, where external services are referenced, an optional route can be specified
=======
## 1.5.x Unrelease

### Added
- Expose SingleChoiceOptionTypes.dateInput to be generate option component for single choice questions
>>>>>>> bd0dc4cb

## 1.5.0 - 2023-02-08

### Added

- new study engine expression for `parseValueAsNum`

## 1.4.1 - 2023-01-31

### Changed

- expressionGenerator additional check to ensure argument is of type "Expression"

## 1.4.0 - 2023-01-27

### Changed

- additional option for survey availability
- PR2: more interfaces exposed

## 1.3.0 - 2022-10-21

### BREAKING CHANGES

- updated survey model from survey-engine related to improvements, how survey versions are represented.
- change how survey export files are generated, in pair with related updates for the python-tools

## 1.2.2

### Changed

- Fix issue for generating custom validations in responsive matrix

## 1.2.1

### Added

- Generator for new question type: "responsive matrix".<|MERGE_RESOLUTION|>--- conflicted
+++ resolved
@@ -1,18 +1,12 @@
 # Changelog
 
-<<<<<<< HEAD
 ## 1.6.0 - 2023-03-15
 
 ### Changed
 
+- Expose SingleChoiceOptionTypes.dateInput to be generate option component for single choice questions
 - add the possibility to specify study rules for the event `LEAVE` which is triggered, e.g., when the user deletes the account or a single profile.
 - in study rules, where external services are referenced, an optional route can be specified
-=======
-## 1.5.x Unrelease
-
-### Added
-- Expose SingleChoiceOptionTypes.dateInput to be generate option component for single choice questions
->>>>>>> bd0dc4cb
 
 ## 1.5.0 - 2023-02-08
 
